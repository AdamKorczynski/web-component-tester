/**
 * @license
 * Copyright (c) 2014 The Polymer Project Authors. All rights reserved.
 * This code may only be used under the BSD style license found at http://polymer.github.io/LICENSE.txt
 * The complete set of authors may be found at http://polymer.github.io/AUTHORS.txt
 * The complete set of contributors may be found at http://polymer.github.io/CONTRIBUTORS.txt
 * Code distributed by Google as part of the polymer project is also
 * subject to an additional IP rights grant found at http://polymer.github.io/PATENTS.txt
 */
import * as chalk from 'chalk';
import * as cleankill from 'cleankill';
import * as _ from 'lodash';

import * as wd from 'wd';
import {Config} from './config';
import * as selenium from 'selenium-webdriver';

export interface Stats {
  status: string;
  passing?: number;
  pending?: number;
  failing?: number;
}

interface NodeCB<T> {
  (err: any, value?: T): void;
}

export interface BrowserDef extends wd.Capabilities {
  id: number;
  url: string;
  sessionId: string;
  deviceName?: string;
}

type ValidHost =
    string |
    {hostname: string, port?: number,
     auth?: string, path?: string, } |
    {host: string, port?: number,
     username?: string, accesskey?: string, path?: string, };


function getUrl(url: ValidHost): string {
  console.log(url);
  if (typeof url === 'string') {
    return url;
  }
  const normalized = {
    scheme: url['scheme'] || 'http',
    host: url['host'] || url['hostname'],
    port: url['port'] || 80,
    path: url['path'] || '/'
  }
  return `${normalized.scheme}://${normalized.host}:${normalized.port}${normalized.path}`;
}

// Browser abstraction, responsible for spinning up a browser instance via wd.js and
// executing runner.html test files passed in options.files
export class BrowserRunner {
  timeout: number;
  browser: selenium.WebDriver;
  stats: Stats;
  sessionId: string;
  timeoutId: NodeJS.Timer;
  donePromise: Promise<void>;
  emitter: NodeJS.EventEmitter;
  def: BrowserDef;
  options: Config;

  private _resolve: () => void;
  private _reject: (err: any) => void;

  constructor(emitter: NodeJS.EventEmitter, def: BrowserDef, options: Config) {
    this.emitter = emitter;
    this.def = def;
    this.options = options;
    this.timeout = options.testTimeout;
    this.emitter = emitter;

    this.stats   = {status: 'initializing'};

    // Make sure that we are passing a pristine capabilities object to webdriver.
    // None of our screwy custom properties!
    const webdriverCapabilities = _.clone(this.def);
    delete webdriverCapabilities.id;
    delete webdriverCapabilities.url;
    delete webdriverCapabilities.sessionId;

    this.browser = new webdriver.Builder()
        .forBrowser(this.def.browserName, this.def.version)
        .withCapabilities(webdriverCapabilities)
        .usingServer(getUrl(this.def.url))
        .build();

    // this.browser = wd.remote(this.def.url);

    // never retry selenium commands
<<<<<<< HEAD
    // this.browser.configureHttp({
    //   retries: -1
    // });
=======
    this.browser.configureHttp({
      retries: -1
    });
    this.donePromise = new Promise<void>((resolve, reject) => {
      this._resolve = resolve;
      this._reject = reject;
    });
>>>>>>> af0fa99a

    cleankill.onInterrupt((done) => {
      if (!this.browser) {
        return done();
      }

      this.donePromise.then(() => done(), () => done());
      this.done('Interrupting');
    });

    // this.browser.on('command', (method: any, context: any) => {
    //   emitter.emit('log:debug', this.def, chalk.cyan(method), context);
    // });

    // this.browser.on('http', (method: any, path: any, data: any) => {
    //   if (data) {
    //     emitter.emit(
    //         'log:debug', this.def,
    //         chalk.magenta(method), chalk.cyan(path), data);
    //   } else {
    //     emitter.emit(
    //         'log:debug', this.def, chalk.magenta(method), chalk.cyan(path));
    //   }
    // });

    // this.browser.on('connection', (code: any, message: any, error: any) => {
    //   emitter.emit(
    //       'log:warn', this.def, 'Error code ' + code + ':', message, error);
    // });

    this.emitter.emit('browser-init', this.def, this.stats);
    this.startTest();
    this.extendTimeout();

    // Reusing a session?
    // if (this.def.sessionId) {
    //   this.browser.attach(this.def.sessionId, (error) => {
    //     this._init(error, this.def.sessionId);
    //   });
    // } else {
    //   this.browser.init(webdriverCapabilities, this._init.bind(this));
    // }
  }

  _init(error: any, sessionId: string) {
    if (!this.browser) return; // When interrupted.
    if (error) {
      // TODO(nevir): BEGIN TEMPORARY CHECK. https://github.com/Polymer/web-component-tester/issues/51
      if (this.def.browserName === 'safari' && error.data) {
        // debugger;
        try {
          const data = JSON.parse(error.data);
          console.log(data.value.message);
          if (data.value &&
              data.value.message &&
              /Failed to connect to SafariDriver/i.test(data.value.message)) {
            error = 'Until Selenium\'s SafariDriver supports ' +
                    'Safari 6.2+, 7.1+, & 8.0+, you must\n' +
                    'manually install it. Follow the steps at:\n' +
                    'https://github.com/SeleniumHQ/selenium/wiki/SafariDriver#getting-started';
          }
        } catch (error) {
          // Show the original error.
        }
      }
      // END TEMPORARY CHECK
      this.done(error.data || error);
    } else {
      this.sessionId = sessionId;
      this.startTest();
      this.extendTimeout();
    }
  }

  startTest() {
    const webserver = this.options.webserver;
    const host  =  `http://${webserver.hostname}:${webserver.port}`;
    const path  = this.options.webserver.webRunnerPath;
    const extra =
        (path.indexOf('?') === -1 ? '?' : '&') +
        `cli_browser_id=${this.def.id}`;
    this.browser.get(host + path + extra).then(
      () => this.extendTimeout(),
      (error) => this.done(error.data || error)
    );
  }

  onEvent(event: string, data: any) {
    this.extendTimeout();

    if (event === 'browser-start') {
      // Always assign, to handle re-runs (no browser-init).
      this.stats = {
        status:  'running',
        passing: 0,
        pending: 0,
        failing: 0,
      };
    } else if (event === 'test-end') {
      this.stats[data.state] = this.stats[data.state] + 1;
    }

    if (event === 'browser-end') {
      this.done(data);
    } else {
      this.emitter.emit(event, this.def, data, this.stats, this.browser);
    }
  }

  done(error: any) {
    // No quitting for you!
    if (this.options.persistent) return;

    if (this.timeoutId) clearTimeout(this.timeoutId);
    // Don't double-quit.
    if (!this.browser) return;
    const browser = this.browser;
    this.browser = null;

    this.stats.status = error ? 'error' : 'complete';
    if (!error && this.stats.failing > 0) {
      error = this.stats.failing + ' failed tests';
    }

    // this.emitter.emit(
    //     'browser-end', this.def, error, this.stats, this.sessionId, browser);

    // Nothing to quit.
<<<<<<< HEAD
    // if (!this.sessionId) {
    //   return this.doneCallback(error, this);
    // }

    browser.quit().then(null, (quitError) => {
      this.emitter.emit(
          'log:warn', this.def, 'Failed to quit:',
          quitError.data || quitError);
    }).then(() => this.doneCallback(error, this));
=======
    if (!this.sessionId) {
      error ? this._reject(error) : this._resolve();
    }

    browser.quit((quitError) => {
      if (quitError) {
        this.emitter.emit(
            'log:warn', this.def, 'Failed to quit:',
            quitError.data || quitError);
      }
      error ? this._reject(error) : this._resolve();
    });
>>>>>>> af0fa99a
  }

  extendTimeout() {
    if (this.options.persistent) return;
    if (this.timeoutId) clearTimeout(this.timeoutId);
    this.timeoutId = setTimeout(() => {
      this.done('Timed out');
    }, this.timeout);
  }

  quit() {
    this.done('quit was called');
  }

  //HACK
  static BrowserRunner = BrowserRunner;
}

module.exports = BrowserRunner;<|MERGE_RESOLUTION|>--- conflicted
+++ resolved
@@ -51,7 +51,7 @@
     host: url['host'] || url['hostname'],
     port: url['port'] || 80,
     path: url['path'] || '/'
-  }
+  };
   return `${normalized.scheme}://${normalized.host}:${normalized.port}${normalized.path}`;
 }
 
@@ -96,19 +96,14 @@
     // this.browser = wd.remote(this.def.url);
 
     // never retry selenium commands
-<<<<<<< HEAD
     // this.browser.configureHttp({
     //   retries: -1
     // });
-=======
-    this.browser.configureHttp({
-      retries: -1
-    });
+
     this.donePromise = new Promise<void>((resolve, reject) => {
       this._resolve = resolve;
       this._reject = reject;
     });
->>>>>>> af0fa99a
 
     cleankill.onInterrupt((done) => {
       if (!this.browser) {
@@ -237,30 +232,15 @@
     //     'browser-end', this.def, error, this.stats, this.sessionId, browser);
 
     // Nothing to quit.
-<<<<<<< HEAD
-    // if (!this.sessionId) {
-    //   return this.doneCallback(error, this);
-    // }
+    if (!this.sessionId) {
+      error ? this._reject(error) : this._resolve();
+    }
 
     browser.quit().then(null, (quitError) => {
       this.emitter.emit(
           'log:warn', this.def, 'Failed to quit:',
           quitError.data || quitError);
-    }).then(() => this.doneCallback(error, this));
-=======
-    if (!this.sessionId) {
-      error ? this._reject(error) : this._resolve();
-    }
-
-    browser.quit((quitError) => {
-      if (quitError) {
-        this.emitter.emit(
-            'log:warn', this.def, 'Failed to quit:',
-            quitError.data || quitError);
-      }
-      error ? this._reject(error) : this._resolve();
-    });
->>>>>>> af0fa99a
+    }).then(() => error ? this._reject(error) : this._resolve());
   }
 
   extendTimeout() {
